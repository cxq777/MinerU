--- conflicted
+++ resolved
@@ -347,7 +347,6 @@
         return ret
 
     def get_equations(self, page_no: int) -> list:  # 有坐标，也有字
-<<<<<<< HEAD
         inline_equations = self.__get_blocks_by_type(ModelBlockTypeEnum.EMBEDDING.value, page_no, ["latex"])
         interline_equations = self.__get_blocks_by_type(ModelBlockTypeEnum.ISOLATED.value, page_no, ["latex"])
         interline_equations_blocks = self.__get_blocks_by_type(ModelBlockTypeEnum.ISOLATE_FORMULA.value, page_no)
@@ -364,18 +363,6 @@
     def get_title_blocks(self, page_no: int) -> list:  # 自研模型，只有坐标，没字
         blocks = self.__get_blocks_by_type(ModelBlockTypeEnum.TITLE.value, page_no)
         return blocks
-=======
-        return inline_equations, interline_equations  # @凯文
-
-    def get_discarded(self, page_no: int) -> list:  # 自研模型，只有坐标
-        pass  # @凯文
-
-    def get_text_blocks(self, page_no: int) -> list:  # 自研模型搞的，只有坐标，没有字
-        pass  # @凯文
-
-    def get_title_blocks(self, page_no: int) -> list:  # 自研模型，只有坐标，没字
-        pass  # @凯文
->>>>>>> 91d296de
 
     def get_ocr_text(self, page_no: int) -> list:  # paddle 搞的，有字也有坐标
         text_spans = []
@@ -431,7 +418,6 @@
         page_h = page.rect.height
         return page_w, page_h
 
-<<<<<<< HEAD
     def __get_blocks_by_type(self, types: list, page_no: int, extra_col: list[str] = []) -> list:
         blocks = []
         for page_dict in self.__model_list:
@@ -452,8 +438,6 @@
                         block[col] = item.get(col, None)
                     blocks.append(block)
         return blocks
-=======
->>>>>>> 91d296de
 
 if __name__ == "__main__":
     drw = DiskReaderWriter(r"D:/project/20231108code-clean")
@@ -479,4 +463,422 @@
         pdf_docs = fitz.open("pdf", pdf_bytes)
         magic_model = MagicModel(model_list, pdf_docs)
         for i in range(7):
+            print(magic_model.get_imgs(i))
+
+
+    def __reduct_overlap(self, bboxes):
+        N = len(bboxes)
+        keep = [True] * N
+        for i in range(N):
+            for j in range(N):
+                if i == j:
+                    continue
+                if _is_in(bboxes[i], bboxes[j]):
+                    keep[i] = False
+
+        return [bboxes[i] for i in range(N) if keep[i]]
+
+    def __tie_up_category_by_distance(
+        self, page_no, subject_category_id, object_category_id
+    ):
+        """
+        假定每个 subject 最多有一个 object (可以有多个相邻的 object 合并为单个 object)，每个 object 只能属于一个 subject
+        """
+        ret = []
+        MAX_DIS_OF_POINT = 10**9 + 7
+
+        subjects = self.__reduct_overlap(
+            list(
+                map(
+                    lambda x: x["bbox"],
+                    filter(
+                        lambda x: x["category_id"] == subject_category_id,
+                        self.__model_list[page_no]["layout_dets"],
+                    ),
+                )
+            )
+        )
+
+        objects = self.__reduct_overlap(
+            list(
+                map(
+                    lambda x: x["bbox"],
+                    filter(
+                        lambda x: x["category_id"] == object_category_id,
+                        self.__model_list[page_no]["layout_dets"],
+                    ),
+                )
+            )
+        )
+        subject_object_relation_map = {}
+
+        subjects.sort(key=lambda x: x[0] ** 2 + x[1] ** 2)  # get the distance !
+
+        all_bboxes = []
+
+        for v in subjects:
+            all_bboxes.append({"category_id": subject_category_id, "bbox": v})
+
+        for v in objects:
+            all_bboxes.append({"category_id": object_category_id, "bbox": v})
+
+        N = len(all_bboxes)
+        dis = [[MAX_DIS_OF_POINT] * N for _ in range(N)]
+
+        for i in range(N):
+            for j in range(i):
+                if (
+                    all_bboxes[i]["category_id"] == subject_category_id
+                    and all_bboxes[j]["category_id"] == subject_category_id
+                ):
+                    continue
+
+                dis[i][j] = bbox_distance(all_bboxes[i]["bbox"], all_bboxes[j]["bbox"])
+                dis[j][i] = dis[i][j]
+
+        used = set()
+        for i in range(N):
+            # 求第 i 个 subject 所关联的 object
+            if all_bboxes[i]["category_id"] != subject_category_id:
+                continue
+            seen = set()
+            candidates = []
+            arr = []
+            for j in range(N):
+
+                pos_flag_count = sum(
+                    list(
+                        map(
+                            lambda x: 1 if x else 0,
+                            bbox_relative_pos(
+                                all_bboxes[i]["bbox"], all_bboxes[j]["bbox"]
+                            ),
+                        )
+                    )
+                )
+                if pos_flag_count > 1:
+                    continue
+                if (
+                    all_bboxes[j]["category_id"] != object_category_id
+                    or j in used
+                    or dis[i][j] == MAX_DIS_OF_POINT
+                ):
+                    continue
+                arr.append((dis[i][j], j))
+
+            arr.sort(key=lambda x: x[0])
+            if len(arr) > 0:
+                candidates.append(arr[0][1])
+                seen.add(arr[0][1])
+
+            # 已经获取初始种子
+            for j in set(candidates):
+                tmp = []
+                for k in range(i + 1, N):
+                    pos_flag_count = sum(
+                        list(
+                            map(
+                                lambda x: 1 if x else 0,
+                                bbox_relative_pos(
+                                    all_bboxes[j]["bbox"], all_bboxes[k]["bbox"]
+                                ),
+                            )
+                        )
+                    )
+
+                    if pos_flag_count > 1:
+                        continue
+
+                    if (
+                        all_bboxes[k]["category_id"] != object_category_id
+                        or k in used
+                        or k in seen
+                        or dis[j][k] == MAX_DIS_OF_POINT
+                    ):
+                        continue
+                    is_nearest = True
+                    for l in range(i + 1, N):
+                        if l in (j, k) or l in used or l in seen:
+                            continue
+
+
+                        if not float_gt(dis[l][k], dis[j][k]):
+                            is_nearest = False
+                            break
+
+
+                    if is_nearest:
+                        tmp.append(k)
+                        seen.add(k)
+
+                candidates = tmp
+                if len(candidates) == 0:
+                    break
+
+            # 已经获取到某个 figure 下所有的最靠近的 captions，以及最靠近这些 captions 的 captions 。
+            # 先扩一下 bbox，
+            x0s = [all_bboxes[idx]["bbox"][0] for idx in seen] + [
+                all_bboxes[i]["bbox"][0]
+            ]
+            y0s = [all_bboxes[idx]["bbox"][1] for idx in seen] + [
+                all_bboxes[i]["bbox"][1]
+            ]
+            x1s = [all_bboxes[idx]["bbox"][2] for idx in seen] + [
+                all_bboxes[i]["bbox"][2]
+            ]
+            y1s = [all_bboxes[idx]["bbox"][3] for idx in seen] + [
+                all_bboxes[i]["bbox"][3]
+            ]
+
+            ox0, oy0, ox1, oy1 = min(x0s), min(y0s), max(x1s), max(y1s)
+            ix0, iy0, ix1, iy1 = all_bboxes[i]["bbox"]
+
+            # 分成了 4 个截取空间，需要计算落在每个截取空间下 objects 合并后占据的矩形面积
+            caption_poses = [
+                [ox0, oy0, ix0, oy1],
+                [ox0, oy0, ox1, iy0],
+                [ox0, iy1, ox1, oy1],
+                [ix1, oy0, ox1, oy1],
+            ]
+
+            caption_areas = []
+            for bbox in caption_poses:
+                embed_arr = []
+                for idx in seen:
+                    if _is_in(all_bboxes[idx]["bbox"], bbox):
+                        embed_arr.append(idx)
+
+                if len(embed_arr) > 0:
+                    embed_x0 = min([all_bboxes[idx]["bbox"][0] for idx in embed_arr])
+                    embed_y0 = min([all_bboxes[idx]["bbox"][1] for idx in embed_arr])
+                    embed_x1 = max([all_bboxes[idx]["bbox"][2] for idx in embed_arr])
+                    embed_y1 = max([all_bboxes[idx]["bbox"][3] for idx in embed_arr])
+                    caption_areas.append(
+                        int(abs(embed_x1 - embed_x0) * abs(embed_y1 - embed_y0))
+                    )
+                else:
+                    caption_areas.append(0)
+
+            subject_object_relation_map[i] = []
+            if max(caption_areas) > 0:
+                max_area_idx = caption_areas.index(max(caption_areas))
+                caption_bbox = caption_poses[max_area_idx]
+
+                for j in seen:
+                    if _is_in(all_bboxes[j]["bbox"], caption_bbox):
+                        used.add(j)
+                        subject_object_relation_map[i].append(j)
+
+        for i in sorted(subject_object_relation_map.keys()):
+            result = {
+                "subject_body": all_bboxes[i]["bbox"],
+                "all": all_bboxes[i]["bbox"],
+            }
+
+            if len(subject_object_relation_map[i]) > 0:
+                x0 = min(
+                    [all_bboxes[j]["bbox"][0] for j in subject_object_relation_map[i]]
+                )
+                y0 = min(
+                    [all_bboxes[j]["bbox"][1] for j in subject_object_relation_map[i]]
+                )
+                x1 = max(
+                    [all_bboxes[j]["bbox"][2] for j in subject_object_relation_map[i]]
+                )
+                y1 = max(
+                    [all_bboxes[j]["bbox"][3] for j in subject_object_relation_map[i]]
+                )
+                result["object_body"] = [x0, y0, x1, y1]
+                result["all"] = [
+                    min(x0, all_bboxes[i]["bbox"][0]),
+                    min(y0, all_bboxes[i]["bbox"][1]),
+                    max(x1, all_bboxes[i]["bbox"][2]),
+                    max(y1, all_bboxes[i]["bbox"][3]),
+                ]
+            ret.append(result)
+
+        total_subject_object_dis = 0
+        # 计算已经配对的 distance 距离
+        for i in subject_object_relation_map.keys():
+            for j in subject_object_relation_map[i]:
+                total_subject_object_dis += bbox_distance(
+                    all_bboxes[i]["bbox"], all_bboxes[j]["bbox"]
+                )
+
+        # 计算未匹配的 subject 和 object 的距离（非精确版）
+        with_caption_subject = set(
+            [
+                key
+                for key in subject_object_relation_map.keys()
+                if len(subject_object_relation_map[i]) > 0
+            ]
+        )
+        for i in range(N):
+            if all_bboxes[i]["category_id"] != object_category_id or i in used:
+                continue
+            candidates = []
+            for j in range(N):
+                if (
+                    all_bboxes[j]["category_id"] != subject_category_id
+                    or j in with_caption_subject
+                ):
+                    continue
+                candidates.append((dis[i][j], j))
+            if len(candidates) > 0:
+                candidates.sort(key=lambda x: x[0])
+                total_subject_object_dis += candidates[0][1]
+                with_caption_subject.add(j)
+        return ret, total_subject_object_dis
+
+    def get_imgs(self, page_no: int):  # @许瑞
+        records, _ = self.__tie_up_category_by_distance(page_no, 3, 4)
+        return [
+            {
+                "bbox": record["all"],
+                "img_body_bbox": record["subject_body"],
+                "img_caption_bbox": record.get("object_body", None),
+            }
+            for record in records
+        ]
+
+    def get_tables(
+        self, page_no: int
+    ) -> list:  # 3个坐标， caption, table主体，table-note
+        with_captions, _ = self.__tie_up_category_by_distance(page_no, 5, 6)
+        with_footnotes, _ = self.__tie_up_category_by_distance(page_no, 5, 7)
+        ret = []
+        N, M = len(with_captions), len(with_footnotes)
+        assert N == M
+        for i in range(N):
+            record = {
+                "table_caption_bbox": with_captions[i].get("object_body", None),
+                "table_body_bbox": with_captions[i]["subject_body"],
+                "table_footnote_bbox": with_footnotes[i].get("object_body", None),
+            }
+
+            x0 = min(with_captions[i]["all"][0], with_footnotes[i]["all"][0])
+            y0 = min(with_captions[i]["all"][1], with_footnotes[i]["all"][1])
+            x1 = max(with_captions[i]["all"][2], with_footnotes[i]["all"][2])
+            y1 = max(with_captions[i]["all"][3], with_footnotes[i]["all"][3])
+            record["bbox"] = [x0, y0, x1, y1]
+            ret.append(record)
+        return ret
+
+    def get_equations(self, page_no: int) -> list:  # 有坐标，也有字
+        inline_equations = self.__get_blocks_by_type(ModelBlockTypeEnum.EMBEDDING.value, page_no, ["latex"])
+        interline_equations = self.__get_blocks_by_type(ModelBlockTypeEnum.ISOLATED.value, page_no, ["latex"])
+        interline_equations_blocks = self.__get_blocks_by_type(ModelBlockTypeEnum.ISOLATE_FORMULA.value, page_no)
+        return inline_equations, interline_equations, interline_equations_blocks
+
+    def get_discarded(self, page_no: int) -> list:  # 自研模型，只有坐标
+        blocks = self.__get_blocks_by_type(ModelBlockTypeEnum.ABANDON.value, page_no)
+        return blocks
+
+    def get_text_blocks(self, page_no: int) -> list:  # 自研模型搞的，只有坐标，没有字
+        blocks = self.__get_blocks_by_type(ModelBlockTypeEnum.PLAIN_TEXT.value, page_no)
+        return blocks
+
+    def get_title_blocks(self, page_no: int) -> list:  # 自研模型，只有坐标，没字
+        blocks = self.__get_blocks_by_type(ModelBlockTypeEnum.TITLE.value, page_no)
+        return blocks
+
+    def get_ocr_text(self, page_no: int) -> list:  # paddle 搞的，有字也有坐标
+        text_spans = []
+        model_page_info = self.__model_list[page_no]
+        layout_dets = model_page_info["layout_dets"]
+        for layout_det in layout_dets:
+            if layout_det["category_id"] == "15":
+                span = {
+                    "bbox": layout_det['bbox'],
+                    "content": layout_det["text"],
+                }
+                text_spans.append(span)
+        return text_spans
+
+    def get_all_spans(self, page_no: int) -> list:
+        all_spans = []
+        model_page_info = self.__model_list[page_no]
+        layout_dets = model_page_info["layout_dets"]
+        allow_category_id_list = [3, 5, 13, 14, 15]
+        """当成span拼接的"""
+        #  3: 'image', # 图片
+        #  4: 'table',       # 表格
+        #  13: 'inline_equation',     # 行内公式
+        #  14: 'interline_equation',      # 行间公式
+        #  15: 'text',      # ocr识别文本
+        for layout_det in layout_dets:
+            category_id = layout_det["category_id"]
+            if category_id in allow_category_id_list:
+                span = {
+                    "bbox": layout_det['bbox']
+                }
+                if category_id == 3:
+                    span["type"] = ContentType.Image
+                elif category_id == 5:
+                    span["type"] = ContentType.Table
+                elif category_id == 13:
+                    span["content"] = layout_det["latex"]
+                    span["type"] = ContentType.InlineEquation
+                elif category_id == 14:
+                    span["content"] = layout_det["latex"]
+                    span["type"] = ContentType.InterlineEquation
+                elif category_id == 15:
+                    span["content"] = layout_det["text"]
+                    span["type"] = ContentType.Text
+                all_spans.append(span)
+        return all_spans
+
+    def get_page_size(self, page_no: int):  # 获取页面宽高
+        # 获取当前页的page对象
+        page = self.__docs[page_no]
+        # 获取当前页的宽高
+        page_w = page.rect.width
+        page_h = page.rect.height
+        return page_w, page_h
+
+    def __get_blocks_by_type(self, types: list, page_no: int, extra_col: list[str] = []) -> list:
+        blocks = []
+        for page_dict in self.__model_list:
+            layout_dets = page_dict.get("layout_dets", [])
+            page_info = page_dict.get("page_info", {})
+            page_number = page_info.get("page_no", -1)
+            if page_no != page_number:
+                continue
+            for item in layout_dets:
+                category_id = item.get("category_id", -1)
+                bbox = item.get("bbox", None)
+
+                if category_id in types:
+                    block = {
+                        "bbox": bbox
+                    }
+                    for col in extra_col:
+                        block[col] = item.get(col, None)
+                    blocks.append(block)
+        return blocks
+
+if __name__ == "__main__":
+    drw = DiskReaderWriter(r"D:/project/20231108code-clean")
+    if 0:
+        pdf_file_path = r"linshixuqiu\19983-00.pdf"
+        model_file_path = r"linshixuqiu\19983-00_new.json"
+        pdf_bytes = drw.read(pdf_file_path, AbsReaderWriter.MODE_BIN)
+        model_json_txt = drw.read(model_file_path, AbsReaderWriter.MODE_TXT)
+        model_list = json.loads(model_json_txt)
+        write_path = r"D:\project\20231108code-clean\linshixuqiu\19983-00"
+        img_bucket_path = "imgs"
+        img_writer = DiskReaderWriter(join_path(write_path, img_bucket_path))
+        pdf_docs = fitz.open("pdf", pdf_bytes)
+        magic_model = MagicModel(model_list, pdf_docs)
+
+    if 1:
+        model_list = json.loads(
+            drw.read("/opt/data/pdf/20240418/j.chroma.2009.03.042.json")
+        )
+        pdf_bytes = drw.read(
+            "/opt/data/pdf/20240418/j.chroma.2009.03.042.pdf", AbsReaderWriter.MODE_BIN
+        )
+        pdf_docs = fitz.open("pdf", pdf_bytes)
+        magic_model = MagicModel(model_list, pdf_docs)
+        for i in range(7):
             print(magic_model.get_imgs(i))