--- conflicted
+++ resolved
@@ -91,11 +91,8 @@
 
         content = ''
         for char in span['chars']:
-<<<<<<< HEAD
-            # 如果下一个char的x0和上一个char的x1距离超过一个字符宽度，则需要在中间插入一个空格
-=======
+
             # 如果下一个char的x0和上一个char的x1距离超过0.25个字符宽度，则需要在中间插入一个空格
->>>>>>> ad9abc32
             char1 = char
             char2 = span['chars'][span['chars'].index(char) + 1] if span['chars'].index(char) + 1 < len(span['chars']) else None
             if char2 and char2['bbox'][0] - char1['bbox'][2] > char_avg_width * 0.25 and char['c'] != ' ' and char2['c'] != ' ':
